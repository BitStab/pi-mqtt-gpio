import abc

from enum import Enum


BASE_SCHEMA = {
    "name": {"required": True, "empty": False},
    "module": {"required": True, "empty": False},
    "cleanup": {"required": False, "type": "boolean", "default": True},
}


class PinDirection(Enum):
    INPUT = 0
    OUTPUT = 1


class PinPullup(Enum):
    OFF = 0
    UP = 1
    DOWN = 2


class GenericGPIO(object):
    """
    Abstracts a generic GPIO interface to be implemented by the modules in this
    directory.
    """

    __metaclass__ = abc.ABCMeta

    @abc.abstractmethod
    def setup_pin(self, pin, direction, pullup, pin_config):
        pass

    @abc.abstractmethod
    def set_pin(self, pin, value):
        pass

    @abc.abstractmethod
    def get_pin(self, pin):
        pass

    def cleanup(self):
        """
        Called when closing the program to handle any cleanup operations.
        """
        pass


class GenericSensor(object):
    """
    Abstracts a generic sensor interface to be implemented
    by the modules in this directory.
    """
<<<<<<< HEAD
=======

>>>>>>> de1bebe9
    __metaclass__ = abc.ABCMeta

    @abc.abstractmethod
    def setup_sensor(self, config):
        pass

    @abc.abstractmethod
    def get_value(self, sensor):
        pass

    def cleanup(self):
        """
        Called when closing the program to handle any cleanup operations.
        """
        pass<|MERGE_RESOLUTION|>--- conflicted
+++ resolved
@@ -53,10 +53,7 @@
     Abstracts a generic sensor interface to be implemented
     by the modules in this directory.
     """
-<<<<<<< HEAD
-=======
 
->>>>>>> de1bebe9
     __metaclass__ = abc.ABCMeta
 
     @abc.abstractmethod
