import yaml

<<<<<<< HEAD
CONFIG_SCHEMA = yaml.load("""
=======
CONFIG_SCHEMA = yaml.safe_load(
    """
>>>>>>> 55d8877e
mqtt:
  type: dict
  required: yes
  schema:
    host:
      type: string
      empty: no
      required: no
      default: localhost
    port:
      type: integer
      min: 1
      max: 65535
      required: no
      default: 1883
    user:
      type: string
      required: no
      default: ""
    password:
      type: string
      required: no
      default: ""
<<<<<<< HEAD
=======
    client_id:
      type: string
      required: no
      default: ""
>>>>>>> 55d8877e
    topic_prefix:
      type: string
      required: no
      default: ""
      coerce: rstrip_slash
    protocol:
      type: string
      required: no
      empty: no
      coerce: tostring
      default: "3.1.1"
      allowed:
        - "3.1"
        - "3.1.1"
    status_topic:
      type: string
      required: no
      default: status
    status_payload_running:
      type: string
      required: no
      default: running
    status_payload_stopped:
      type: string
      required: no
      default: stopped
    status_payload_dead:
      type: string
      required: no
      default: dead
<<<<<<< HEAD

gpio_modules:
  type: list
  required: yes
=======
    discovery:
      type: boolean
      required: no
      default: no
    discovery_prefix:
      type: string
      required: no
      default: "homeassistant"
      coerce: rstrip_slash
    discovery_name:
      type: string
      required: no
      default: "MQTT GPIO"
    tls:
      type: dict
      required: no
      schema:
        enabled:
          type: boolean
          required: yes
        ca_certs:
          type: string
          required: no
        certfile:
          type: string
          required: no
        keyfile:
          type: string
          required: no
        cert_reqs:
          type: string
          required: no
          allowed:
            - CERT_NONE
            - CERT_OPTIONAL
            - CERT_REQUIRED
          default: CERT_REQUIRED
        tls_version:
          type: string
          required: no
        ciphers:
          type: string
          required: no
        insecure:
          type: boolean
          required: no
          default: false

gpio_modules:
  type: list
  required: no
  default: []
  schema:
    type: dict
    allow_unknown: yes
    schema:
      name:
        type: string
        required: yes
        empty: no
      module:
        type: string
        required: yes
        empty: no
      cleanup:
        type: boolean
        required: no
        default: yes

sensor_modules:
  type: list
  required: no
  default: []
>>>>>>> 55d8877e
  schema:
    type: dict
    allow_unknown: yes
    schema:
      name:
        type: string
        required: yes
        empty: no
      module:
        type: string
        required: yes
        empty: no
      cleanup:
        type: boolean
        required: no
        default: yes

digital_inputs:
  type: list
  required: no
  default: []
  schema:
    type: dict
    schema:
      name:
        type: string
        required: yes
        empty: no
      module:
        type: string
        required: yes
        empty: no
      pin:
<<<<<<< HEAD
        type: integer
        required: yes
        min: 0
      on_payload:
        type: string
        required: yes
        empty: no
      off_payload:
        type: string
        required: yes
        empty: no
=======
        type:
          - string
          - integer
        required: yes
        empty: no
      on_payload:
        type: string
        required: no
        default: "ON"
      off_payload:
        type: string
        required: no
        default: "OFF"
      inverted:
        type: boolean
        required: no
        default: no
      interrupt_payload:
        type: string
        required: no
        default: "INT"
>>>>>>> 55d8877e
      pullup:
        type: boolean
        required: no
        default: no
      pulldown:
        type: boolean
        required: no
        default: no
<<<<<<< HEAD
=======
      interrupt:
        type: string
        required: no
        default: none
        allowed:
          - rising
          - falling
          - both
          - none
      bouncetime:
        type: integer
        required: no
        default: 100
        min: 1
      retain:
        type: boolean
        required: no
        default: no
>>>>>>> 55d8877e

digital_outputs:
  type: list
  required: no
  default: []
  schema:
    type: dict
    schema:
      name:
        type: string
        required: yes
      module:
        type: string
        required: yes
      pin:
<<<<<<< HEAD
        type: integer
        required: yes
        min: 0
=======
        type:
          - string
          - integer
        required: yes
        empty: no
>>>>>>> 55d8877e
      on_payload:
        type: string
        required: no
        empty: no
      off_payload:
        type: string
        required: no
        empty: no
      inverted:
        type: boolean
        required: no
        default: no
      initial:
        type: string
        required: no
        allowed:
          - high
          - low
<<<<<<< HEAD

""")
=======
      timed_set_ms:
        type: integer
        required: no
        empty: yes
      retain:
        type: boolean
        required: no
        default: no

sensor_inputs:
  type: list
  required: no
  default: []
  schema:
    type: dict
    allow_unknown: yes
    schema:
      name:
        type: string
        required: yes
        empty: no
      module:
        type: string
        required: yes
        empty: no
      retain:
        type: boolean
        required: no
        default: no
      interval:
        type: integer
        required: no
        default: 60
        min: 1
      digits:
        type: integer
        required: no
        default: 2
        min: 0

logging:
  type: dict
  required: no
  allow_unknown: yes
  default:
    version: 1
    formatters:
      simple:
        format: "%(asctime)s %(name)s (%(levelname)s): %(message)s"
    handlers:
      console:
        class: logging.StreamHandler
        level: DEBUG
        formatter: simple
        stream: ext://sys.stdout
    loggers:
      mqtt_gpio:
        level: INFO
        handlers: [console]
        propagate: yes

"""
)
>>>>>>> 55d8877e
<|MERGE_RESOLUTION|>--- conflicted
+++ resolved
@@ -1,11 +1,7 @@
 import yaml
 
-<<<<<<< HEAD
-CONFIG_SCHEMA = yaml.load("""
-=======
 CONFIG_SCHEMA = yaml.safe_load(
     """
->>>>>>> 55d8877e
 mqtt:
   type: dict
   required: yes
@@ -29,13 +25,10 @@
       type: string
       required: no
       default: ""
-<<<<<<< HEAD
-=======
     client_id:
       type: string
       required: no
       default: ""
->>>>>>> 55d8877e
     topic_prefix:
       type: string
       required: no
@@ -66,12 +59,6 @@
       type: string
       required: no
       default: dead
-<<<<<<< HEAD
-
-gpio_modules:
-  type: list
-  required: yes
-=======
     discovery:
       type: boolean
       required: no
@@ -145,7 +132,6 @@
   type: list
   required: no
   default: []
->>>>>>> 55d8877e
   schema:
     type: dict
     allow_unknown: yes
@@ -179,19 +165,6 @@
         required: yes
         empty: no
       pin:
-<<<<<<< HEAD
-        type: integer
-        required: yes
-        min: 0
-      on_payload:
-        type: string
-        required: yes
-        empty: no
-      off_payload:
-        type: string
-        required: yes
-        empty: no
-=======
         type:
           - string
           - integer
@@ -213,7 +186,6 @@
         type: string
         required: no
         default: "INT"
->>>>>>> 55d8877e
       pullup:
         type: boolean
         required: no
@@ -222,8 +194,6 @@
         type: boolean
         required: no
         default: no
-<<<<<<< HEAD
-=======
       interrupt:
         type: string
         required: no
@@ -242,7 +212,6 @@
         type: boolean
         required: no
         default: no
->>>>>>> 55d8877e
 
 digital_outputs:
   type: list
@@ -258,17 +227,11 @@
         type: string
         required: yes
       pin:
-<<<<<<< HEAD
-        type: integer
-        required: yes
-        min: 0
-=======
         type:
           - string
           - integer
         required: yes
         empty: no
->>>>>>> 55d8877e
       on_payload:
         type: string
         required: no
@@ -287,10 +250,6 @@
         allowed:
           - high
           - low
-<<<<<<< HEAD
-
-""")
-=======
       timed_set_ms:
         type: integer
         required: no
@@ -354,4 +313,3 @@
 
 """
 )
->>>>>>> 55d8877e
